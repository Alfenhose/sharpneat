--- conflicted
+++ resolved
@@ -195,32 +195,14 @@
   
   <Experiment name="Generative Function Regression - Sin(x) (NEAT)">
     <AssemblyPath>SharpNeatDomains.dll</AssemblyPath>
-<<<<<<< HEAD
-    <ClassName>SharpNeat.Domains.GenerativeFunctionRegression.GenerativeFunctionRegressionExperiment</ClassName>
-    <Config>
-      <PopulationSize>1000</PopulationSize>
-      <SpecieCount>10</SpecieCount>
-=======
     <ClassName>SharpNeat.Domains.GenerativeFunctionRegression.GenerativeFnRegressionExperiment</ClassName>
     <Config>
       <PopulationSize>600</PopulationSize>
       <SpecieCount>40</SpecieCount>
->>>>>>> 12cfcbd9
       <Activation>
         <Scheme>CyclicFixedIters</Scheme>
         <Iters>1</Iters>
       </Activation>
-<<<<<<< HEAD
-      <ComplexityRegulationStrategy>Absolute</ComplexityRegulationStrategy>
-      <ComplexityThreshold>20</ComplexityThreshold>
-      <Function>Sine</Function>
-      <SampleResolution>100</SampleResolution>
-      <SampleMin>0</SampleMin>
-      <SampleMax>6.283185</SampleMax>
-      <Description>
-        Generative Function Regression - Sin(x)
-        Sin(x) evaluated over [0,2*PI]
-=======
       <ComplexityRegulationStrategy>Relative</ComplexityRegulationStrategy>
       <ComplexityThreshold>10</ComplexityThreshold>
       <Function>Sin</Function>
@@ -230,17 +212,12 @@
       <Description>
         Generative Function Regression - Sin(x)
         Sin(x) evaluated over [0,8*PI]
->>>>>>> 12cfcbd9
       </Description>
     </Config>
   </Experiment>
   <Experiment name="Generative Function Regression - Sin(x^2) (NEAT)">
     <AssemblyPath>SharpNeatDomains.dll</AssemblyPath>
-<<<<<<< HEAD
-    <ClassName>SharpNeat.Domains.GenerativeFunctionRegression.GenerativeFunctionRegressionExperiment</ClassName>
-=======
     <ClassName>SharpNeat.Domains.GenerativeFunctionRegression.GenerativeFnRegressionExperiment</ClassName>
->>>>>>> 12cfcbd9
     <Config>
       <PopulationSize>1000</PopulationSize>
       <SpecieCount>10</SpecieCount>
